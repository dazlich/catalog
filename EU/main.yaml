sources:
  icon_ngc4008:
    args:
      chunks: null
      consolidated: true
      urlpath: /work/kd1453/rechunked_ngc4008/ngc4008_{{
        time }}_{{ zoom }}.zarr
    driver: zarr
    parameters:
      time:
        allowed:
        - PT15M
        - PT3H
        - P1D
        default: P1D
        description: time resolution of the dataset
        type: str
      zoom:
        allowed:
        - 10
        - 9
        - 8
        - 7
        - 6
        - 5
        - 4
        - 3
        - 2
        - 1
        - 0
        default: 0
        description: zoom resolution of the dataset
        type: int
    metadata:
      project: nextGEMS
      experiment_id: nextgems_prefinal
      source_id: ICON-ESM
      simulation_id: ngc4008
      time_start: 2020-01-01T00:00:00
      time_end: 2050-01-01T00:00:00
      title: ICON nextGEMS Cycle 4 simulation
      summary: |
        Coupled atmosphere-ocean simulation at 5km resolution in the ocean and 10km in the atmosphere. Run for 30 years starting in 2020.
    
        [**Resolutions**](https://swift.dkrz.de/v1/dkrz_b381d76e-63d7-4aeb-96f0-dfd91e102d40/nextgems_prefinal/nextgems_prefinal_output.html)
          * Ocean data is available at healpix levels 0-10
          * Atmosphere data at levels 0-9. 
          * PT15M contains selected 2D fields, 
          * PT3H adds atmospheric 3D fields and more 2D fields of atmosphere and ocean
          * P1D adds ocean 3D fields.

        **Processing**
          * Fields were remapped to HEALPix level 10 using nearest-neighbor interpolation. 
          * Lower levels were generated from this using conservative aggregation. 
      references: https://easy.gems.dkrz.de/DYAMOND/NextGEMS/prefinal.html#icon
      creator_name: Karl-Hermann Wieners
      creator_email: karl-hermann.wieners@mpimet.mpg.de
      source: ICON Model
      institution: Max Planck Institute for Meteorology

  icon_d3hp003:
    args:
      chunks: null
      consolidated: true
      urlpath: /work/bm1235/k203123/dy3ha-p/experiments/d3hp003/outdata/d3hp003.zarr/{{ time }}_{{ time_method }}_z{{ zoom }}_atm
    driver: zarr
    description: Atmosphere-only simulation at 2.5 km resolution
    parameters:
      time:
        allowed:
        - PT1H
        - PT3H
        - PT6H
        - P1D
        default: P1D
        description: time resolution of the dataset
        type: str
      time_method:
        allowed:
          - mean
          - inst
        default: mean
        description: time subsetting method
        type: str
      zoom:
        allowed:
        - 11
        - 10
        - 9
        - 8
        - 7
        - 6
        - 5
        - 4
        - 3
        - 2
        - 1
        - 0
        default: 0
        description: zoom resolution of the dataset
        type: int
    metadata:
      source_id: ICON-ESM
      simulation_id: d3hp003
      time_start: 2020-01-01T00:00:00
      time_end: 2021-03-01T00:00:00
      title: ICON 2.5 km simulation
      summary: |
        Atmosphere-only simulation at 2.5 km resolution. Run for 1 year and 2 months starting in 2020.

        [Visual overview of dataset](https://s3.eu-dkrz-1.dkrz.cloud/wrcp-hackathon/data/ICON/d3hp003.html)

        **Simulation**:
          * Source code: icon-mpim:feature-dy3ha-p-experiments at commit b9c9da5cef4e7faadf13c2fe213de0c990c94bf3
          * Horizontal grid: R2B10, 83,886,080 cells, nominal resolution dx = ~2.5 km
          * Vertical grid: 91 half levels, 90 full levels at mid height between upper and lower half level
          * Initial conditions: From IFS for date 2020-01-01T00:00:00Z
          * External data: 
            * SST and SIC as monthly mean fields pre-processed for usage in AMIP simulations
            * Well mixed greenhouse gases CO2, CH4, N2O, CFC11, CFC12 as annual means
            * O3 simulated or prescribed from monthly and zonal mean fields

        **Simulation modifications**:
          * 2020-05-28T00:00:00Z: timestep atm: 20s -> 15s, ozone: prognostic -> external data, zmaxcloudy: 33km -> 22.5km. zmaxcloudy is the maximum height up to which cloud microphysics is computed.
          * 2020-06-05T00:00:00Z: timestep atm: 15s -> 20s
          * 2020-07-27T00:00:00Z: dt_atm: 20s -> 18s, dynamics substeps: 5 -> 6
          * 2020-08-04T00:00:00Z: dt_atm: 18s -> 20s, dynamics substeps: 6 -> 5

        **Processing**
          * Fields were remapped from the 2.5 km ICON grid to the Healpix grid with order 12 using the nearest-neighbor interpolation. Lower levels were generated from this Healpix order using conservative aggregation.
          * Level 12 data were deleted due to the disk space constraints.
          * 2D fields time means are calculated from each simulation timestep values.
          * 3D fields are generated on 30 pressure levels as instantaneous values starting at 6-hourly interval (PT6H). Time means are calculated from the instantaneous values.
          * Additionally, a 3D field `vor` on 3 pressure levels is available as instantaneous values starting at PT3H.
          * Water content of soil layers `mrso` is available as a 3D field with 5 soil levels starting from PT3H.

      references: https://www.icon-model.org/
      license: Creative Commons CC BY 4.0. https://creativecommons.org/licenses/by/4.0/
      creator_name: Karl-Hermann Wieners, Marco Giorgietta, Siddhant Tibrewal
      creator_email: karl-hermann.wieners@mpimet.mpg.de, marco.giorgetta@mpimet.mpg.de, siddhant.tibrewal@mpimet.mpg.de
      source: ICON Model
      institution: Max Planck Institute for Meteorology
      citation: Takasuka, D., Satoh, M., Miyakawa, T. et al. A protocol and analysis of year-long simulations of global storm-resolving models and beyond. Prog Earth Planet Sci 11, 66 (2024). https://doi.org/10.1186/s40645-024-00668-1
<<<<<<< HEAD

  ifs_tco3999-ng5_rcbmf:
    args:
      consolidated: false
      urlpath: >
        {% with time_map = {'PT1H': 'hourly', 'P1M': 'monthly'}, zoom_map = {7: '128', 9: '512', 10: '1024', 11: '2048'} -%}
        reference::/work/bm1344/DKRZ/kerchunks_batched/NGC-IFS-tco3999-ng5-production/{{ dim }}_{{ time_map[time] }}_healpix{{ zoom_map[zoom] }}.parq
        {%- endwith %}
    driver: zarr
    parameters:
      dim:
        allowed:
        - 2D
        - 3D
        default: 2D
        description: 2D and 3D version of the dataset
        type: str
      time:
        allowed:
        - PT1H
        - P1M
        default: PT1H
        description: time resolution of the dataset
        type: str
      zoom:
        allowed:
        - 7
        - 11
        default: 7
        description: zoom level of the dataset
        type: int
    # metadata in online catalog

  casesm2_nocumulus:
=======
  casesm2_10km_nocumulus:
>>>>>>> 0adc75dc
    args:
      chunks: null
      consolidated: true
      urlpath: /work/bm1235/CAS_DATA/CAS-ESM2_10km_nocumulus_{{ time }}_z{{ zoom }}.zarr
    driver: zarr
    description: Atmosphere-only simulation at 10 km resolution
    parameters:
      time:
        allowed:
        - PT1H
        - PT3H
        - PT6H
        default: PT6H
        description: time resolution of the dataset
        type: str
      zoom:
        allowed:
        - 9
        - 8
        - 7
        - 6
        - 5
        - 4
        - 3
        - 2
        - 1
        - 0
        default: 9
        description: zoom resolution of the dataset
        type: int
<<<<<<< HEAD
    # metadata in CN main.yaml
=======
    # metadata in CN main.yaml
  tracking-d3hp003:
    args:
      chunks: null
      consolidated: true
      urlpath: /work/mh0033/m221071/works/hk25/d3hp003/hk25-mcs/PyFLEXTRKR/icon_d3hp003/mcs_tracking_hp9/mcstracking/mcs_mask_hp9_20200102.0000_20201231.2330.zarr
    driver: zarr
    description: Tracking for ICON d3hp003

  icon_d3hp003feb:
    args:
      chunks: null
      consolidated: true
      urlpath: /work/bm1235/k203123/dy3ha-p/experiments/d3hp003feb/outdata/d3hp003feb.zarr/{{ time }}_{{ time_method }}_z{{ zoom }}_atm
    driver: zarr
    description: Atmosphere-only simulation at 2.5 km resolution
    parameters:
      time:
        allowed:
        - PT15M
        - PT3H
        - PT6H
        default: PT15M
        description: time resolution of the dataset
        type: str
      time_method:
        allowed:
          - mean
          - inst
        default: inst
        description: time subsetting method
        type: str
      zoom:
        allowed:
        - 11
        - 10
        - 9
        - 8
        - 7
        - 6
        - 5
        - 4
        - 3
        - 2
        - 1
        - 0
        default: 0
        description: zoom resolution of the dataset
        type: int
    metadata:
      source_id: ICON-ESM
      simulation_id: d3hp003feb
      time_start: 2020-02-01T00:00:00
      time_end: 2021-02-02T00:00:00
      title: ICON 2.5 km simulation
      summary: |
        Atmosphere-only simulation at 2.5 km resolution. Run for 1 day only.
        Same initial conditions as in icon_d3hp003.

        **Processing**
          * PT15M output for a subset (PT1H) of the icon_d3hp003 dataset.
          * See icon_d3hp003 metadata for more description.

      references: https://www.icon-model.org/
      license: Creative Commons CC BY 4.0. https://creativecommons.org/licenses/by/4.0/
      creator_name: Karl-Hermann Wieners, Marco Giorgietta, Siddhant Tibrewal
      creator_email: karl-hermann.wieners@mpimet.mpg.de, marco.giorgetta@mpimet.mpg.de, siddhant.tibrewal@mpimet.mpg.de
      source: ICON Model
      institution: Max Planck Institute for Meteorology
      citation: Takasuka, D., Satoh, M., Miyakawa, T. et al. A protocol and analysis of year-long simulations of global storm-resolving models and beyond. Prog Earth Planet Sci 11, 66 (2024). https://doi.org/10.1186/s40645-024-00668-1

  icon_d3hp003aug:
    args:
      chunks: null
      consolidated: true
      urlpath: /work/bm1235/k203123/dy3ha-p/experiments/d3hp003aug/outdata/d3hp003aug.zarr/{{ time }}_{{ time_method }}_z{{ zoom }}_atm
    driver: zarr
    description: Atmosphere-only simulation at 2.5 km resolution
    parameters:
      time:
        allowed:
        - PT15M
        - PT3H
        - PT6H
        default: PT15M
        description: time resolution of the dataset
        type: str
      time_method:
        allowed:
          - mean
          - inst
        default: inst
        description: time subsetting method
        type: str
      zoom:
        allowed:
        - 11
        - 10
        - 9
        - 8
        - 7
        - 6
        - 5
        - 4
        - 3
        - 2
        - 1
        - 0
        default: 0
        description: zoom resolution of the dataset
        type: int
    metadata:
      source_id: ICON-ESM
      simulation_id: d3hp003aug
      time_start: 2020-08-01T00:00:00
      time_end: 2021-08-02T00:00:00
      title: ICON 2.5 km simulation
      summary: |
        Atmosphere-only simulation at 2.5 km resolution. Run for 1 day only.
        Same initial conditions as in icon_d3hp003.

        **Processing**
          * PT15M output for a subset (PT1H) of the icon_d3hp003 dataset.
          * See icon_d3hp003 metadata for more description.

      references: https://www.icon-model.org/
      license: Creative Commons CC BY 4.0. https://creativecommons.org/licenses/by/4.0/
      creator_name: Karl-Hermann Wieners, Marco Giorgietta, Siddhant Tibrewal
      creator_email: karl-hermann.wieners@mpimet.mpg.de, marco.giorgetta@mpimet.mpg.de, siddhant.tibrewal@mpimet.mpg.de
      source: ICON Model
      institution: Max Planck Institute for Meteorology
      citation: Takasuka, D., Satoh, M., Miyakawa, T. et al. A protocol and analysis of year-long simulations of global storm-resolving models and beyond. Prog Earth Planet Sci 11, 66 (2024). https://doi.org/10.1186/s40645-024-00668-1
  ifs_tco3999_rcbmf:
    args:
      storage_options:
        remote_protocol: file
        lazy: true            
      consolidated: false
      urlpath: >
          {% with time_map = {'PT1H': 'hourly', 'P1M': 'monthly'}, zoom_map = {7: '128', 9: '512', 10: '1024', 11: '2048'} -%}
          reference::/work/bm1235/b382473/IFS_AMIP/production/parquets_2d3d/tco3999-ng-rcbmf_end/{{ time_map[time] }}_healpix{{ zoom_map[zoom] }}.parq
          {%- endwith %}
    driver: zarr
    parameters:
      time:
        allowed:
        - PT1H
        - P1M
        default: PT1H
        description: time resolution of the dataset
        type: str
      zoom:
        allowed:
        - 7
        - 11
        default: 7
        description: zoom level of the dataset
        type: int
    metadata:
      title: IFS 2.8km simulation (RCBMF), original IFS variables
      summary: |
        Atmosphere-only simulation at 2.8 km resolution, with reduced cloud base mass flux. Run for 1 year and 2 months, starting in 2020.

        **General**:
          * The Integrated Forecasting System (IFS), developed at ECMWF, is a spectral-transform atmospheric model with two-time-level semi-implicit, semi-Lagrangian time stepping (Temperton et al., 2001; Hortal, 2002; Diamantakis and Váňa, 2021). It is here running in atmosphere-only mode, that is without an ocean model. It is still coupled to the interactive land and ocean wave models.
          * This simulation is at 2.8km in atmosphere-only mode, with SST and sea ice concentration being provided by ESA CCI v3.0.1.

        **Simulation**:
          * This is one of two new atmosphere-only IFS simulations. This one is at 2.8 km resolution, with the other one (ifs_tco2559_rcbmf) is at 4.4 km. The simulations are started on 01.01.2020 and run for 14 months, ending on 01.03.2021. The two simulations differ only in their resolution. Both simulations use "reduced cloud base mass flux" (RCBMF) which has the shallow convection scheme fully active and the deep convection scheme weakly active (with a strongly reduced cloud base mass flux), in agreement with 9 km nextGEMS production simulations.
          * This atmosphere-only simulation is complementary to the 2.8 km coupled IFS-FESOM simulations. It differs from ifs_tco3999-ng5_rcbmf only by the replacement of the ocean model with observed SST forcing.

        **Processing**:
          * This dataset uses default IFS naming of variables. Please refer to the [parameter database](https://codes.ecmwf.int/grib/param-db/) for more information on the available variables.
          * Output is written to HEALPix H2048 (zoom level 11, about 3 km resolution), and to H128 (level 7, about 50 km resolution). The remapping to zoom level 7 used conservative interpolation for the 2D variables and linear interpolation for the 3D variables. Remapping to the high-resolution H2048 (level 11) was also done with linear interpolation. Output is available hourly (PT1H). In addition, we also provide monthly means (P1M), but only for those variables that are accumulated in time (all fluxes, e.g. radiation, precipitation, etc.).
      license: Creative Commons CC BY 4.0. https://creativecommons.org/licenses/by/4.0/
      creator_name: Matthias Aengenheyster, Tobias Becker, Thomas Rackow, Xabier Pedruzo-Bagazgoitia
      creator_email: matthias.aengenheyster@ecmwf.int, tobias.becker@ecmwf.int, thomas.rackow@ecmwf.int, xabier.pedruzo@ecmwf.int
      source_id: IFS
      simulation_id: RCBMF
      time_start: 2020-01-01T00:00:00
      time_end: 2021-03-01T00:00:00
      references: https://doi.org/10.5194/gmd-18-33-2025, https://www.ecmwf.int/en/forecasts/documentation-and-support/changes-ecmwf-model, 
      institution: European Centre for Medium-Range Weather Forecasts (ECMWF)
      citation: Rackow, T., Pedruzo-Bagazgoitia, X., Becker, T., Milinski, S., Sandu, I., Aguridan, R., Bechtold, P., Beyer, S., Bidlot, J., Boussetta, S., Deconinck, W., Diamantakis, M., Dueben, P., Dutra, E., Forbes, R., Ghosh, R., Goessling, H. F., Hadade, I., Hegewald, J., Jung, T., Keeley, S., Kluft, L., Koldunov, N., Koldunov, A., Kölling, T., Kousal, J., Kühnlein, C., Maciel, P., Mogensen, K., Quintino, T., Polichtchouk, I., Reuter, B., Sármány, D., Scholz, P., Sidorenko, D., Streffing, J., Sützl, B., Takasuka, D., Tietsche, S., Valentini, M., Vannière, B., Wedi, N., Zampieri, L., and Ziemen, F. - Multi-year simulations at kilometre scale with the Integrated Forecasting System coupled to FESOM2.5 and NEMOv3.4, Geosci. Model Dev., 18, 33–69, https://doi.org/10.5194/gmd-18-33-2025, 2025.
  ifs_tco2559_rcbmf:
    args:
      storage_options:
        remote_protocol: file
        lazy: true            
      consolidated: false
      urlpath: 
        - >
          {% with time_map = {'PT1H': 'hourly', 'P1D': 'daily', 'P1M': 'monthly'}, zoom_map = {7: '128', 9: '512', 10: '1024', 11: '2048'} -%}
          reference::/work/bm1235/b382473/IFS_AMIP/production/parquets/tco2559-eerie_production_202407-rcbmf_combination/2D_{{ time_map[time] }}_healpix{{ zoom_map[zoom] }}.parq
          {%- endwith %}
        - >
          {% with time_map = {'PT1H': 'hourly', 'P1D': 'daily', 'P1M': 'monthly'}, zoom_map = {7: '128', 9: '512', 10: '1024', 11: '2048'} -%}
          reference::/work/bm1235/b382473/IFS_AMIP/production/parquets/tco2559-eerie_production_202407-rcbmf_combination/3D_{{ time_map[time] }}_healpix{{ zoom_map[zoom] }}.parq
          {%- endwith %}
    driver: zarr
    parameters:
      time:
        allowed:
        - PT1H
        - P1D
        - P1M
        default: PT1H
        description: time resolution of the dataset
        type: str
      zoom:
        allowed:
        - 7
        - 10
        default: 7
        description: zoom level of the dataset
        type: int
    metadata:
      title: IFS 4.4km simulation (RCBMF), original IFS variables
      summary: |
        Atmosphere-only simulation at 4.4 km resolution, with reduced cloud base mass flux. Run for 1 year and 2 months, starting in 2020.

        **General**:
          * The Integrated Forecasting System (IFS), developed at ECMWF, is a spectral-transform atmospheric model with two-time-level semi-implicit, semi-Lagrangian time stepping (Temperton et al., 2001; Hortal, 2002; Diamantakis and Váňa, 2021). It is here running in atmosphere-only mode, that is without an ocean model. It is still coupled to the interactive land and ocean wave models.
          * This simulation is at 4.4km in atmosphere-only mode, with SST and sea ice concentration being provided by ESA CCI v3.0.1.

        **Simulation**:
          * This is one of two new atmosphere-only IFS simulations. This one is at 4.4 km resolution, with the other one (ifs_tco3999_rcbmf) is at 2.8 km. The simulations are started on 01.01.2020 and run for 14 months, ending on 01.03.2021. The two simulations differ only in their resolution, and in slight differences in output treatment and availability. Both simulations use "reduced cloud base mass flux" (RCBMF) which has the shallow convection scheme fully active and the deep convection scheme weakly active (with a strongly reduced cloud base mass flux), in agreement with 9 km nextGEMS production simulations.
          * The simulation has the same physics as the coupled nextGEMS production simulations.
          * The simulation is closely aligned with the EERIE project and the AMIP simulations done there (1980-2023, 1 member at 9 km and 10 members at 28 km). Those runs use "deep-on" convection, not "RCBMF". A 6-month twin simulation at 4.4 km [exists](https://discover.dkrz.de/external/stac2.cloud.dkrz.de/fastapi/collections/eerie-eerie-ecmf-ifs-amip-tco2559-hist-v20240901) with "deep-on" settings.

        **Processing**:
          * This dataset uses default IFS naming of variables. Please refer to the [parameter database](https://codes.ecmwf.int/grib/param-db/) for more information on the available variables.
          * Output is written to HEALPix H1024 (zoom level 10, about 6 km resolution), and to H128 (level 7, about 50 km resolution). The remapping to healpix was done with linear interpolation (different to ifs_tco3999_rcbmf and the coupled tco3999 runs, which use conservative interpolation for H128 2D variables). Output is available hourly (PT1H), daily means (P1D) and monthly means (P1M). Daily and monthly means also include some min/max fields, these are compute on the model timestep. PT1H includes instantaneous fields (valid at the given timestep) and accumulated fields (fluxes, e.g. precipitation) accumulated over the 1-hour interval *preceding* the given timestep (precipitation at 12:00 has been accumulated between 11:00 and 12:00). Daily and monthly means have a timestep at the center of the time interval (e.g. daily means are written at 12:00).
      license: Creative Commons CC BY 4.0. https://creativecommons.org/licenses/by/4.0/
      creator_name: Matthias Aengenheyster, Tobias Becker, Thomas Rackow, Xabier Pedruzo-Bagazgoitia
      creator_email: matthias.aengenheyster@ecmwf.int, tobias.becker@ecmwf.int, thomas.rackow@ecmwf.int, xabier.pedruzo@ecmwf.int
      source_id: IFS
      simulation_id: RCBMF
      time_start: 2020-01-01T00:00:00
      time_end: 2021-03-01T00:00:00
      references: https://doi.org/10.5194/gmd-18-33-2025, https://www.ecmwf.int/en/forecasts/documentation-and-support/changes-ecmwf-model, 
      institution: European Centre for Medium-Range Weather Forecasts (ECMWF)
      citation: Rackow, T., Pedruzo-Bagazgoitia, X., Becker, T., Milinski, S., Sandu, I., Aguridan, R., Bechtold, P., Beyer, S., Bidlot, J., Boussetta, S., Deconinck, W., Diamantakis, M., Dueben, P., Dutra, E., Forbes, R., Ghosh, R., Goessling, H. F., Hadade, I., Hegewald, J., Jung, T., Keeley, S., Kluft, L., Koldunov, N., Koldunov, A., Kölling, T., Kousal, J., Kühnlein, C., Maciel, P., Mogensen, K., Quintino, T., Polichtchouk, I., Reuter, B., Sármány, D., Scholz, P., Sidorenko, D., Streffing, J., Sützl, B., Takasuka, D., Tietsche, S., Valentini, M., Vannière, B., Wedi, N., Zampieri, L., and Ziemen, F. - Multi-year simulations at kilometre scale with the Integrated Forecasting System coupled to FESOM2.5 and NEMOv3.4, Geosci. Model Dev., 18, 33–69, https://doi.org/10.5194/gmd-18-33-2025, 2025.
  arp-gem:
    args:
      chunks: null
      consolidated: true
      urlpath: /work/bm1235/ARP_GEM/ARPGEM2_{{ resolution }}km_{{ time }}_{{ time_method }}_z{{ zoom }}.zarr
    driver: zarr
    parameters:
      time:
        allowed:
        - PT6H
        default: PT6H
        description: time resolution of the dataset
        type: str
      time_method:
        allowed:
        - inst
        - mean
        default: inst
        description: time method of the dataset
        type: str
      zoom:
        allowed:
        - 8
        default: 8
        description: zoom level of the dataset
        type: int
      resolution:
        allowed:
        - 1p3
        - 2p6
        default: 2p6
        description: resolution of the simulation
        type: str
>>>>>>> 0adc75dc
<|MERGE_RESOLUTION|>--- conflicted
+++ resolved
@@ -141,8 +141,6 @@
       source: ICON Model
       institution: Max Planck Institute for Meteorology
       citation: Takasuka, D., Satoh, M., Miyakawa, T. et al. A protocol and analysis of year-long simulations of global storm-resolving models and beyond. Prog Earth Planet Sci 11, 66 (2024). https://doi.org/10.1186/s40645-024-00668-1
-<<<<<<< HEAD
-
   ifs_tco3999-ng5_rcbmf:
     args:
       consolidated: false
@@ -175,10 +173,7 @@
         type: int
     # metadata in online catalog
 
-  casesm2_nocumulus:
-=======
   casesm2_10km_nocumulus:
->>>>>>> 0adc75dc
     args:
       chunks: null
       consolidated: true
@@ -209,9 +204,6 @@
         default: 9
         description: zoom resolution of the dataset
         type: int
-<<<<<<< HEAD
-    # metadata in CN main.yaml
-=======
     # metadata in CN main.yaml
   tracking-d3hp003:
     args:
@@ -487,5 +479,4 @@
         - 2p6
         default: 2p6
         description: resolution of the simulation
-        type: str
->>>>>>> 0adc75dc
+        type: str