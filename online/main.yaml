--- conflicted
+++ resolved
@@ -62,26 +62,17 @@
       experiment_id: nextgems_prefinal
       source_id: ICON-ESM
       simulation_id: ngc4008
-<<<<<<< HEAD
   icon_d3hp003:
     args:
       chunks: null
       consolidated: true
       urlpath: https://s3.eu-dkrz-1.dkrz.cloud/wrcp-hackathon/data/ICON/d3hp003.zarr/{{ time }}_{{ method }}_z{{ zoom }}_atm
-=======
-  um_glm_n2560_RAL3p3:
-    args:
-      chunks: null
-      consolidated: true
-      urlpath: https://hackathon-o.s3-ext.jc.rl.ac.uk/sim-data/dev/v5/glm.n2560_RAL3p3/um.{{ time }}.hp_z{{ zoom }}.zarr
->>>>>>> a0e165e1
-    driver: zarr
-    parameters:
-      time:
-        allowed:
-        - PT1H
-        - PT3H
-<<<<<<< HEAD
+    driver: zarr
+    parameters:
+      time:
+        allowed:
+        - PT1H
+        - PT3H
         - PT6H
         - P1D
         default: P1D
@@ -96,7 +87,35 @@
         type: str
       zoom:
         allowed:
-=======
+        - 9
+        - 8
+        - 7
+        - 6
+        - 5
+        - 4
+        - 3
+        - 2
+        - 1
+        - 0
+        default: 0
+        description: zoom resolution of the dataset
+        type: int
+    metadata:
+      source_id: ICON-ESM
+      simulation_id: d3hp003
+      time_start: 2020-01-01T00:00:00
+      time_end: 2021-03-01T00:00:00
+  um_glm_n2560_RAL3p3:
+    args:
+      chunks: null
+      consolidated: true
+      urlpath: https://hackathon-o.s3-ext.jc.rl.ac.uk/sim-data/dev/v5/glm.n2560_RAL3p3/um.{{ time }}.hp_z{{ zoom }}.zarr
+    driver: zarr
+    parameters:
+      time:
+        allowed:
+        - PT1H
+        - PT3H
         default: PT1H
         description: time resolution of the dataset
         type: str
@@ -323,27 +342,16 @@
       zoom:
         allowed:
         - 10
->>>>>>> a0e165e1
-        - 9
-        - 8
-        - 7
-        - 6
-        - 5
-        - 4
-        - 3
-        - 2
-        - 1
-        - 0
-<<<<<<< HEAD
-        default: 0
-        description: zoom resolution of the dataset
-        type: int
-    metadata:
-      source_id: ICON-ESM
-      simulation_id: d3hp003
-      time_start: 2020-01-01T00:00:00
-      time_end: 2021-03-01T00:00:00
-=======
+        - 9
+        - 8
+        - 7
+        - 6
+        - 5
+        - 4
+        - 3
+        - 2
+        - 1
+        - 0
         default: 8
         description: zoom resolution of the dataset
         type: int
@@ -355,5 +363,4 @@
       geospatial_lon_min: 90.00
       geospatial_lon_max: 153.96
       geospatial_lat_min: -18.00
-      geospatial_lat_max: 25.96
->>>>>>> a0e165e1
+      geospatial_lat_max: 25.96